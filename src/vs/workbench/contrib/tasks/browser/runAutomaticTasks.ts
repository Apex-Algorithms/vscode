--- conflicted
+++ resolved
@@ -48,15 +48,9 @@
 		const isWorkspaceTrusted = this._workspaceTrustManagementService.isWorkspaceTrusted();
 		// Only run if allowed. Prompting for permission occurs when a user first tries to run a task.
 		if (isFolderAutomaticAllowed && isWorkspaceTrusted) {
-<<<<<<< HEAD
-			this.taskService.getWorkspaceTasks(TaskRunSource.FolderOpen).then(workspaceTaskResult => {
-				const { tasks } = RunAutomaticTasks.findAutoTasks(this.taskService, workspaceTaskResult);
-				this.logService.trace(`RunAutomaticTasks: Found ${tasks.length} automatic tasks tasks`);
-=======
 			this._taskService.getWorkspaceTasks(TaskRunSource.FolderOpen).then(workspaceTaskResult => {
-				let { tasks } = RunAutomaticTasks._findAutoTasks(this._taskService, workspaceTaskResult);
+				const { tasks } = RunAutomaticTasks._findAutoTasks(this._taskService, workspaceTaskResult);
 				this._logService.trace(`RunAutomaticTasks: Found ${tasks.length} automatic tasks tasks`);
->>>>>>> de13d28e
 
 				if (tasks.length > 0) {
 					RunAutomaticTasks._runTasks(this._taskService, tasks);
@@ -146,11 +140,7 @@
 			return;
 		}
 
-<<<<<<< HEAD
-		const { tasks, taskNames, locations } = RunAutomaticTasks.findAutoTasks(taskService, workspaceTaskResult);
-=======
-		let { tasks, taskNames, locations } = RunAutomaticTasks._findAutoTasks(taskService, workspaceTaskResult);
->>>>>>> de13d28e
+		const { tasks, taskNames, locations } = RunAutomaticTasks._findAutoTasks(taskService, workspaceTaskResult);
 		if (taskNames.length > 0) {
 			// We have automatic tasks, prompt to allow.
 			this._showPrompt(notificationService, storageService, taskService, openerService, taskNames, locations).then(allow => {
