/*---------------------------------------------------------------------------------------------
 *  Copyright (c) Microsoft Corporation. All rights reserved.
 *  Licensed under the MIT License. See License.txt in the project root for license information.
 *--------------------------------------------------------------------------------------------*/

// version: 1

declare module 'vscode' {

	export interface LanguageModelChat {
		sendRequest(messages: Array<LanguageModelChatMessage | LanguageModelChatMessage2>, options?: LanguageModelChatRequestOptions, token?: CancellationToken): Thenable<LanguageModelChatResponse>;
		countTokens(text: string | LanguageModelChatMessage | LanguageModelChatMessage2, token?: CancellationToken): Thenable<number>;
	}

	/**
	 * Represents a message in a chat. Can assume different roles, like user or assistant.
	 */
	export class LanguageModelChatMessage2 {

		/**
		 * Utility to create a new user message.
		 *
		 * @param content The content of the message.
		 * @param name The optional name of a user for the message.
		 */
<<<<<<< HEAD
		static User(content: string | Array<LanguageModelTextPart | LanguageModelToolResultPart2 | LanguageModelDataPart>, name?: string): LanguageModelChatMessage2;
=======
		static User(content: string | Array<LanguageModelTextPart | LanguageModelToolResultPart | LanguageModelDataPart | LanguageModelExtraDataPart>, name?: string): LanguageModelChatMessage2;
>>>>>>> 5944e7c3

		/**
		 * Utility to create a new assistant message.
		 *
		 * @param content The content of the message.
		 * @param name The optional name of a user for the message.
		 */
		static Assistant(content: string | Array<LanguageModelTextPart | LanguageModelToolCallPart | LanguageModelDataPart | LanguageModelExtraDataPart>, name?: string): LanguageModelChatMessage2;

		/**
		 * The role of this message.
		 */
		role: LanguageModelChatMessageRole;

		/**
		 * A string or heterogeneous array of things that a message can contain as content. Some parts may be message-type
		 * specific for some models.
		 */
<<<<<<< HEAD
		content: Array<LanguageModelTextPart | LanguageModelToolResultPart2 | LanguageModelToolCallPart | LanguageModelDataPart>;
=======
		content: Array<LanguageModelTextPart | LanguageModelToolResultPart | LanguageModelToolCallPart | LanguageModelDataPart | LanguageModelExtraDataPart>;
>>>>>>> 5944e7c3

		/**
		 * The optional name of a user for this message.
		 */
		name: string | undefined;

		/**
		 * Create a new user message.
		 *
		 * @param role The role of the message.
		 * @param content The content of the message.
		 * @param name The optional name of a user for the message.
		 */
<<<<<<< HEAD
		constructor(role: LanguageModelChatMessageRole, content: string | Array<LanguageModelTextPart | LanguageModelToolResultPart2 | LanguageModelToolCallPart | LanguageModelDataPart>, name?: string);
=======
		constructor(role: LanguageModelChatMessageRole, content: string | Array<LanguageModelTextPart | LanguageModelToolResultPart | LanguageModelToolCallPart | LanguageModelDataPart | LanguageModelExtraDataPart>, name?: string);
>>>>>>> 5944e7c3
	}

	/**
	 * A language model response part containing an image, returned from a {@link LanguageModelChatResponse}.
	 */
	export class LanguageModelDataPart {
		/**
		 * The image content of the part.
		 */
		value: ChatImagePart;

		/**
		 * Construct an image part with the given content.
		 * @param value The image content of the part.
		 */
		constructor(value: ChatImagePart);
	}

	/**
	 * Enum for supported image MIME types.
	 */
	export enum ChatImageMimeType {
		PNG = 'image/png',
		JPEG = 'image/jpeg',
		GIF = 'image/gif',
		WEBP = 'image/webp',
		BMP = 'image/bmp',
	}

	export interface ChatImagePart {
		/**
		 * The image's MIME type.
		 */
		mimeType: ChatImageMimeType;

		/**
		 * The raw binary data of the image, encoded as a Uint8Array. Note: do not use base64 encoding. Maximum image size is 5MB.
		 */
		data: Uint8Array;
	}

<<<<<<< HEAD

	/**
	 * The result of a tool call. This is the counterpart of a {@link LanguageModelToolCallPart tool call} and
	 * it can only be included in the content of a User message
	 */
	export class LanguageModelToolResultPart2 {
		/**
		 * The ID of the tool call.
		 *
		 * *Note* that this should match the {@link LanguageModelToolCallPart.callId callId} of a tool call part.
		 */
		callId: string;

		/**
		 * The value of the tool result.
		 */
		content: Array<LanguageModelTextPart | LanguageModelPromptTsxPart | LanguageModelDataPart | unknown>;

		/**
		 * @param callId The ID of the tool call.
		 * @param content The content of the tool result.
		 */
		constructor(callId: string, content: Array<LanguageModelTextPart | LanguageModelPromptTsxPart | LanguageModelDataPart | unknown>);
	}


	/**
	 * A tool that can be invoked by a call to a {@link LanguageModelChat}.
	 */
	export interface LanguageModelTool<T> {
		/**
		 * Invoke the tool with the given input and return a result.
		 *
		 * The provided {@link LanguageModelToolInvocationOptions.input} has been validated against the declared schema.
		 */
		invoke(options: LanguageModelToolInvocationOptions<T>, token: CancellationToken): ProviderResult<LanguageModelToolResult2>;
	}

	/**
 * A result returned from a tool invocation. If using `@vscode/prompt-tsx`, this result may be rendered using a `ToolResult`.
 */
	export class LanguageModelToolResult2 {
		/**
		 * A list of tool result content parts. Includes `unknown` becauses this list may be extended with new content types in
		 * the future.
		 * @see {@link lm.invokeTool}.
		 */
		content: Array<LanguageModelTextPart | LanguageModelPromptTsxPart | LanguageModelDataPart | unknown>;

		/**
		 * Create a LanguageModelToolResult
		 * @param content A list of tool result content parts
		 */
		constructor(content: Array<LanguageModelTextPart | LanguageModelPromptTsxPart | LanguageModelDataPart | unknown>);
	}

	export namespace lm {
		export function invokeTool(name: string, options: LanguageModelToolInvocationOptions<object>, token?: CancellationToken): Thenable<LanguageModelToolResult2>;
=======
	/**
	 * Tagging onto this proposal, because otherwise managing two different extensions of LangaugeModelChatMessage could be confusing.
	 * A language model response part containing arbitrary model-specific data, returned from a {@link LanguageModelChatResponse}.
	 * TODO@API naming, looking at LanguageModelChatRequestOptions.modelOptions, but LanguageModelModelData is not very good.
	 * LanguageModelOpaqueData from prompt-tsx?
	 */
	export class LanguageModelExtraDataPart {
		/**
		 * The type of data. The allowed values and data types here are model-specific.
		 */
		kind: string;

		/**
		 * Extra model-specific data.
		 */
		data: any;

		/**
		 * Construct an extra data part with the given content.
		 * @param value The image content of the part.
		 */
		constructor(kind: string, data: any);
>>>>>>> 5944e7c3
	}
}<|MERGE_RESOLUTION|>--- conflicted
+++ resolved
@@ -23,11 +23,7 @@
 		 * @param content The content of the message.
 		 * @param name The optional name of a user for the message.
 		 */
-<<<<<<< HEAD
-		static User(content: string | Array<LanguageModelTextPart | LanguageModelToolResultPart2 | LanguageModelDataPart>, name?: string): LanguageModelChatMessage2;
-=======
-		static User(content: string | Array<LanguageModelTextPart | LanguageModelToolResultPart | LanguageModelDataPart | LanguageModelExtraDataPart>, name?: string): LanguageModelChatMessage2;
->>>>>>> 5944e7c3
+		static User(content: string | Array<LanguageModelTextPart | LanguageModelToolResultPart2 | LanguageModelDataPart | LanguageModelExtraDataPart>, name?: string): LanguageModelChatMessage2;
 
 		/**
 		 * Utility to create a new assistant message.
@@ -46,11 +42,7 @@
 		 * A string or heterogeneous array of things that a message can contain as content. Some parts may be message-type
 		 * specific for some models.
 		 */
-<<<<<<< HEAD
-		content: Array<LanguageModelTextPart | LanguageModelToolResultPart2 | LanguageModelToolCallPart | LanguageModelDataPart>;
-=======
-		content: Array<LanguageModelTextPart | LanguageModelToolResultPart | LanguageModelToolCallPart | LanguageModelDataPart | LanguageModelExtraDataPart>;
->>>>>>> 5944e7c3
+		content: Array<LanguageModelTextPart | LanguageModelToolResultPart2 | LanguageModelToolCallPart | LanguageModelDataPart | LanguageModelExtraDataPart>;
 
 		/**
 		 * The optional name of a user for this message.
@@ -64,11 +56,7 @@
 		 * @param content The content of the message.
 		 * @param name The optional name of a user for the message.
 		 */
-<<<<<<< HEAD
-		constructor(role: LanguageModelChatMessageRole, content: string | Array<LanguageModelTextPart | LanguageModelToolResultPart2 | LanguageModelToolCallPart | LanguageModelDataPart>, name?: string);
-=======
-		constructor(role: LanguageModelChatMessageRole, content: string | Array<LanguageModelTextPart | LanguageModelToolResultPart | LanguageModelToolCallPart | LanguageModelDataPart | LanguageModelExtraDataPart>, name?: string);
->>>>>>> 5944e7c3
+		constructor(role: LanguageModelChatMessageRole, content: string | Array<LanguageModelTextPart | LanguageModelToolResultPart2 | LanguageModelToolCallPart | LanguageModelDataPart | LanguageModelExtraDataPart>, name?: string);
 	}
 
 	/**
@@ -110,7 +98,30 @@
 		data: Uint8Array;
 	}
 
-<<<<<<< HEAD
+	/**
+	 * Tagging onto this proposal, because otherwise managing two different extensions of LangaugeModelChatMessage could be confusing.
+	 * A language model response part containing arbitrary model-specific data, returned from a {@link LanguageModelChatResponse}.
+	 * TODO@API naming, looking at LanguageModelChatRequestOptions.modelOptions, but LanguageModelModelData is not very good.
+	 * LanguageModelOpaqueData from prompt-tsx?
+	 */
+	export class LanguageModelExtraDataPart {
+		/**
+		 * The type of data. The allowed values and data types here are model-specific.
+		 */
+		kind: string;
+
+		/**
+		 * Extra model-specific data.
+		 */
+		data: any;
+
+		/**
+		 * Construct an extra data part with the given content.
+		 * @param value The image content of the part.
+		 */
+		constructor(kind: string, data: any);
+	}
+
 
 	/**
 	 * The result of a tool call. This is the counterpart of a {@link LanguageModelToolCallPart tool call} and
@@ -169,29 +180,5 @@
 
 	export namespace lm {
 		export function invokeTool(name: string, options: LanguageModelToolInvocationOptions<object>, token?: CancellationToken): Thenable<LanguageModelToolResult2>;
-=======
-	/**
-	 * Tagging onto this proposal, because otherwise managing two different extensions of LangaugeModelChatMessage could be confusing.
-	 * A language model response part containing arbitrary model-specific data, returned from a {@link LanguageModelChatResponse}.
-	 * TODO@API naming, looking at LanguageModelChatRequestOptions.modelOptions, but LanguageModelModelData is not very good.
-	 * LanguageModelOpaqueData from prompt-tsx?
-	 */
-	export class LanguageModelExtraDataPart {
-		/**
-		 * The type of data. The allowed values and data types here are model-specific.
-		 */
-		kind: string;
-
-		/**
-		 * Extra model-specific data.
-		 */
-		data: any;
-
-		/**
-		 * Construct an extra data part with the given content.
-		 * @param value The image content of the part.
-		 */
-		constructor(kind: string, data: any);
->>>>>>> 5944e7c3
 	}
 }