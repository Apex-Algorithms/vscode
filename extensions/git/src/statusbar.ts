/*---------------------------------------------------------------------------------------------
 *  Copyright (c) Microsoft Corporation. All rights reserved.
 *  Licensed under the MIT License. See License.txt in the project root for license information.
 *--------------------------------------------------------------------------------------------*/

'use strict';

<<<<<<< HEAD
import { Disposable, Command, EventEmitter, Event } from 'vscode';
=======
import { Disposable, Command, EventEmitter, Event, workspace } from 'vscode';
import { Branch } from './git';
>>>>>>> 5c025792
import { Repository, Operation } from './repository';
import { anyEvent, dispose } from './util';
import * as nls from 'vscode-nls';
import { Branch } from './api/git';

const localize = nls.loadMessageBundle();

class CheckoutStatusBar {

	private _onDidChange = new EventEmitter<void>();
	get onDidChange(): Event<void> { return this._onDidChange.event; }
	private disposables: Disposable[] = [];

	constructor(private repository: Repository) {
		repository.onDidRunGitStatus(this._onDidChange.fire, this._onDidChange, this.disposables);
	}

	get command(): Command | undefined {
		const rebasing = !!this.repository.rebaseCommit;
		const title = `$(git-branch) ${this.repository.headLabel}${rebasing ? ` (${localize('rebasing', 'Rebasing')})` : ''}`;

		return {
			command: 'git.checkout',
			tooltip: localize('checkout', 'Checkout...'),
			title,
			arguments: [this.repository.sourceControl]
		};
	}

	dispose(): void {
		this.disposables.forEach(d => d.dispose());
	}
}

interface SyncStatusBarState {
	isSyncRunning: boolean;
	hasRemotes: boolean;
	HEAD: Branch | undefined;
}

class SyncStatusBar {

	private static StartState: SyncStatusBarState = {
		isSyncRunning: false,
		hasRemotes: false,
		HEAD: undefined
	};

	private _onDidChange = new EventEmitter<void>();
	get onDidChange(): Event<void> { return this._onDidChange.event; }
	private disposables: Disposable[] = [];

	private _state: SyncStatusBarState = SyncStatusBar.StartState;
	private get state() { return this._state; }
	private set state(state: SyncStatusBarState) {
		this._state = state;
		this._onDidChange.fire();
	}

	constructor(private repository: Repository) {
		repository.onDidRunGitStatus(this.onModelChange, this, this.disposables);
		repository.onDidChangeOperations(this.onOperationsChange, this, this.disposables);
		this._onDidChange.fire();
	}

	private onOperationsChange(): void {
		const isSyncRunning = this.repository.operations.isRunning(Operation.Sync) ||
			this.repository.operations.isRunning(Operation.Push) ||
			this.repository.operations.isRunning(Operation.Pull);

		this.state = { ...this.state, isSyncRunning };
	}

	private onModelChange(): void {
		this.state = {
			...this.state,
			hasRemotes: this.repository.remotes.length > 0,
			HEAD: this.repository.HEAD
		};
	}

	get command(): Command | undefined {
		if (!this.state.hasRemotes) {
			return undefined;
		}

		const HEAD = this.state.HEAD;
		let icon = '$(sync)';
		let text = '';
		let command = '';
		let tooltip = '';

		if (HEAD && HEAD.name && HEAD.commit) {
			if (HEAD.upstream) {
				const config = workspace.getConfiguration('git');
				const gitSyncRebase = config.get<string>('syncRebase');

				if (HEAD.ahead || HEAD.behind) {
					text += this.repository.syncLabel;
				}

				if (gitSyncRebase) {
					command = 'git.syncRebase';
				} else {
					command = 'git.sync';
				}
				tooltip = localize('sync changes', "Synchronize Changes");
			} else {
				icon = '$(cloud-upload)';
				command = 'git.publish';
				tooltip = localize('publish changes', "Publish Changes");
			}
		} else {
			command = '';
			tooltip = '';
		}

		if (this.state.isSyncRunning) {
			icon = '$(sync~spin)';
			command = '';
			tooltip = localize('syncing changes', "Synchronizing Changes...");
		}

		return {
			command,
			title: [icon, text].join(' ').trim(),
			tooltip,
			arguments: [this.repository.sourceControl]
		};
	}

	dispose(): void {
		this.disposables.forEach(d => d.dispose());
	}
}

export class StatusBarCommands {

	private syncStatusBar: SyncStatusBar;
	private checkoutStatusBar: CheckoutStatusBar;
	private disposables: Disposable[] = [];

	constructor(repository: Repository) {
		this.syncStatusBar = new SyncStatusBar(repository);
		this.checkoutStatusBar = new CheckoutStatusBar(repository);
	}

	get onDidChange(): Event<void> {
		return anyEvent(
			this.syncStatusBar.onDidChange,
			this.checkoutStatusBar.onDidChange
		);
	}

	get commands(): Command[] {
		const result: Command[] = [];

		const checkout = this.checkoutStatusBar.command;

		if (checkout) {
			result.push(checkout);
		}

		const sync = this.syncStatusBar.command;

		if (sync) {
			result.push(sync);
		}

		return result;
	}

	dispose(): void {
		this.syncStatusBar.dispose();
		this.checkoutStatusBar.dispose();
		this.disposables = dispose(this.disposables);
	}
}<|MERGE_RESOLUTION|>--- conflicted
+++ resolved
@@ -5,12 +5,7 @@
 
 'use strict';
 
-<<<<<<< HEAD
-import { Disposable, Command, EventEmitter, Event } from 'vscode';
-=======
 import { Disposable, Command, EventEmitter, Event, workspace } from 'vscode';
-import { Branch } from './git';
->>>>>>> 5c025792
 import { Repository, Operation } from './repository';
 import { anyEvent, dispose } from './util';
 import * as nls from 'vscode-nls';
